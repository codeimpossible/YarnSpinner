/*

The MIT License (MIT)

Copyright (c) 2015-2017 Secret Lab Pty. Ltd. and Yarn Spinner contributors.

Permission is hereby granted, free of charge, to any person obtaining a copy
of this software and associated documentation files (the "Software"), to deal
in the Software without restriction, including without limitation the rights
to use, copy, modify, merge, publish, distribute, sublicense, and/or sell
copies of the Software, and to permit persons to whom the Software is
furnished to do so, subject to the following conditions:

The above copyright notice and this permission notice shall be included in all
copies or substantial portions of the Software.

THE SOFTWARE IS PROVIDED "AS IS", WITHOUT WARRANTY OF ANY KIND, EXPRESS OR
IMPLIED, INCLUDING BUT NOT LIMITED TO THE WARRANTIES OF MERCHANTABILITY,
FITNESS FOR A PARTICULAR PURPOSE AND NONINFRINGEMENT. IN NO EVENT SHALL THE
AUTHORS OR COPYRIGHT HOLDERS BE LIABLE FOR ANY CLAIM, DAMAGES OR OTHER
LIABILITY, WHETHER IN AN ACTION OF CONTRACT, TORT OR OTHERWISE, ARISING FROM,
OUT OF OR IN CONNECTION WITH THE SOFTWARE OR THE USE OR OTHER DEALINGS IN THE
SOFTWARE.

*/

using System;
using System.IO;
using System.Collections;
using System.Collections.Generic;
using System.Globalization;
using System.Runtime.Serialization;
using YarnSpinner;
using System.Text;

namespace Yarn {

    /// <summary>
    /// A line of dialogue, sent from the <see cref="Dialogue"/> to the
    /// game.
    /// </summary>
    /// <remarks>
    /// When the game receives a <see cref="Line"/>, it should do the
    /// following things to prepare the line for presentation to the user. 
    ///
    /// 1. Use the value in the <see cref="ID"/> field to look up the
    /// appropriate user-facing text in the string table. 
    ///
    /// 2. For each of the entries in the <see cref="Substitutions"/>
    /// field, replace the corresponding placeholder with the entry. That
    /// is, the text "`{0}`" should be replaced with the value of
    /// `Substitutions[0]`, "`{1}`" with `Substitutions[1]`, and so on. 
    ///
    /// 3. Use <see cref="Dialogue.ExpandFormatFunctions(string, string)"/>
    /// to expand all [format functions]({{|ref
    /// "/docs/syntax.md#format-functions"|}}) in the line.
    ///
    /// You do not create instances of this struct yourself. They are
    /// created by the <see cref="Dialogue"/> during program execution.
    /// </remarks>
    /// <seealso cref="Dialogue.LineHandler"/>
    public struct Line {
        internal Line(string stringID) : this()
        {
            this.ID = stringID;
            this.Substitutions = new string[] {};
        }

        /// <summary>
        /// The string ID for this line.
        /// </summary>
        public string ID;

        /// <summary>
        /// The text of the line.
        /// </summary>
        [Obsolete("This field will always be empty; lines do not contain their own text. Instead, use the ID field to look up the text in the string table.")]
        public string Text;

        /// <summary>
        /// The values that should be inserted into the user-facing text
        /// before delivery.
        /// </summary>
        public string[] Substitutions;
    }

    /// <summary>
    /// A set of <see cref="OptionSet.Option"/>s, sent from the <see
    /// cref="Dialogue"/> to the game.
    /// </summary>
    /// <remarks>
    /// You do not create instances of this struct yourself. They are
    /// created by the <see cref="Dialogue"/> during program execution.
    /// </remarks>
    /// <seealso cref="Dialogue.OptionsHandler"/>
    public struct OptionSet {
        internal OptionSet(Option[] options)
        {
            Options = options;
        }

        /// <summary>
        /// An option to be presented to the user.
        /// </summary>
        public struct Option {
            internal Option(Line line, int id)
            {
                Line = line;
                ID = id;
            }

            /// <summary>
            /// Gets the <see cref="Line"/> that should be presented to the
            /// user for this option.
            /// </summary>
            /// <remarks>
            /// See the documentation for the <see cref="Yarn.Line"/> class
            /// for information on how to prepare a line before presenting
            /// it to the user. 
            /// </remarks>
            public Line Line {get; private set;}

            /// <summary>
            /// Gets the identifying number for this option.
            /// </summary>
            /// <remarks>
            /// When the user selects this option, this value should be
            /// used as the parameter for <see
            /// cref="Dialogue.SetSelectedOption(int)"/>.
            /// </remarks>
            public int ID {get; private set;}
        }
        
        /// <summary>
        /// Gets the <see cref="Option"/>s that should be presented to the
        /// user.
        /// </summary>
        /// <seealso cref="Option"/>
        public Option[] Options {get; private set;}
    }

    /// <summary>
    /// A command, sent from the <see cref="Dialogue"/> to the game.
    /// </summary>
    /// <remarks>
    /// You do not create instances of this struct yourself. They are
    /// created by the <see cref="Dialogue"/> during program execution.
    /// </remarks>
    /// <seealso cref="Dialogue.CommandHandler"/>    
    public struct Command {
        internal Command(string text)
        {
            Text = text;
        }

        /// <summary>
        /// Gets the text of the command.
        /// </summary>
        public string Text {get; private set;}
    }

    /// <summary>
    /// Represents a method that receives diagnostic messages and error
    /// information from a <see cref="Dialogue"/>.
    /// </summary>
    /// <remarks>
    /// The text that this delegate receives may be output to a console, or
    /// sent to a log.
    /// </remarks>
    /// <param name="message">The text that should be logged.</param>
    public delegate void Logger(string message);

    /// <summary>Provides a mechanism for storing and retrieving instances
    /// of the <see cref="Value"/> class.</summary>
    public interface VariableStorage {

        /// <summary>
        /// Stores a <see cref="Value"/>.
        /// </summary>
        /// <param name="variableName">The name to associate with this
        /// variable.</param>
        /// <param name="value">The value to store.</param>
        void SetValue(string variableName, Value value);

        // some convenience setters

        /// <summary>
        /// Stores a <see cref="string"/> as a <see cref="Value"/>.
        /// </summary>
        /// <param name="variableName">The name to associate with this
        /// variable.</param>
        /// <param name="stringValue">The string to store.</param>
        void SetValue(string variableName, string stringValue);

        /// <summary>
        /// Stores a <see cref="float"/> as a <see cref="Value"/>.
        /// </summary>
        /// <param name="variableName">The name to associate with this
        /// variable.</param>
        /// <param name="floatValue">The number to store.</param>
        void SetValue(string variableName, float floatValue);

        /// <summary>
        /// Stores a <see cref="bool"/> as a <see cref="Value"/>.
        /// </summary>
        /// <param name="variableName">The name to associate with this
        /// variable.</param>
        /// <param name="boolValue">The boolean value to store.</param>
        void SetValue(string variableName, bool boolValue);

        /// <summary>
        /// Retrieves a <see cref="Value"/> by name.
        /// </summary>
        /// <param name="variableName">The name of the variable to retrieve
        /// the value of.</param>
        /// <returns>The <see cref="Value"/>. If a variable by the name of
        /// `variableName` is not present, returns a value representing
        /// `null`.</returns>
        Value GetValue(string variableName);

        /// <summary>
        /// Removes all variables from storage.
        /// </summary>
        void Clear();
    }

    /// <summary>
    /// An abstract class that implements convenience methods for
    /// converting values to instances of <see cref="Value"/>. 
    /// </summary>
    /// <remarks>
    /// If you subclass this, you only have to implement <see
    /// cref="BaseVariableStorage.SetValue(string, Value)"/>, <see
    /// cref="BaseVariableStorage.GetValue(string)"/> and <see
    /// cref="BaseVariableStorage.Clear"/>.
    /// </remarks>
    /// <inheritdoc cref="VariableStorage"/>
    public abstract class BaseVariableStorage : VariableStorage {

        /// <inheritdoc/>
        public virtual void SetValue(string variableName, string stringValue)
        {
            Value val = new Yarn.Value(stringValue);
            SetValue(variableName, val);
        }

        /// <inheritdoc/>
        public virtual void SetValue(string variableName, float floatValue)
        {
            Value val = new Yarn.Value(floatValue);
            SetValue(variableName, val);
        }

        /// <inheritdoc/>
        public virtual void SetValue(string variableName, bool boolValue)
        {
            Value val = new Yarn.Value(boolValue);
            SetValue(variableName, val);
        }

        /// <inheritdoc/>
        public abstract void SetValue(string variableName, Value value);

        /// <inheritdoc/>
        public abstract Value GetValue(string variableName);

        /// <inheritdoc/>
        public abstract void Clear();
    }

    /// <summary>
    /// A simple concrete subclass of <see cref="BaseVariableStorage"/> that
    /// keeps all variables in memory.
    /// </summary>
    public class MemoryVariableStore : Yarn.BaseVariableStorage
    {

        private Dictionary<string, Value> variables = new Dictionary<string, Value>();

        /// <inheritdoc/>
        public override void SetValue(string variableName, Value value)
        {
            variables[variableName] = value;
        }

        /// <inheritdoc/>
        public override Value GetValue(string variableName)
        {
            Value value = Value.NULL;
            if (variables.ContainsKey(variableName))
            {
                value = variables[variableName];
            }
            return value;
        }

        /// <inheritdoc/>
        public override void Clear()
        {
            variables.Clear();
        }
    }

    /// <summary>
    /// Co-ordinates the execution of Yarn programs.
    /// </summary>
    public class Dialogue {

        /// We'll ask this object for the state of variables
        internal VariableStorage variableStorage {get;set;}
		
        /// <summary>
        /// Invoked when the Dialogue needs to report debugging information.
        /// </summary>
        public Logger LogDebugMessage {get;set;}

        /// <summary>
        /// Invoked when the Dialogue needs to report an error.
        /// </summary>
        public Logger LogErrorMessage {get;set;}

        /// <summary>The node that execution will start from.</summary>
        public const string DEFAULT_START = "Start";

        // A string used to mark where a value should be injected in a
        // format function. Generated during format function parsing; not
        // typed by a human.
        private const string FormatFunctionValuePlaceholder = "<VALUE PLACEHOLDER>";

        private Program _program;

        /// <summary>Gets or sets the compiled Yarn program.</summary>
        internal Program Program
        {
            get => _program;
            set
            {
                _program = value;

                vm.Program = value;
                vm.ResetState();
            }
        }

        /// <summary>
        /// Gets a value indicating whether the Dialogue is currently executing Yarn instructions.
        /// </summary>
        public bool IsActive => vm.executionState != VirtualMachine.ExecutionState.Stopped;

        /// <summary>
        /// Used as a return type by handlers (such as the <see
        /// cref="LineHandler"/>) to indicate whether a <see
        /// cref="Dialogue"/> should suspend execution, or continue
        /// executing, after it has called the handler.
        /// </summary>
        /// <seealso cref="LineHandler"/>
        /// <seealso cref="CommandHandler"/>
        /// <seealso cref="NodeCompleteHandler"/>
        public enum HandlerExecutionType {

            /// <summary>
            /// Indicates that the <see cref="Dialogue"/> should suspend
            /// execution.
            /// </summary>
            PauseExecution,

            /// <summary>
            /// Indicates that the <see cref="Dialogue"/> should continue
            /// execution.
            /// </summary>
            ContinueExecution,
        }

        /// <summary>
        /// Represents the method that is called when the Dialogue delivers
        /// a <see cref="Line"/>.
        /// </summary>
        /// <param name="line">The <see cref="Line"/> that has been
        /// delivered.</param>
        /// <returns>Whether the <see cref="Dialogue"/> should suspend
        /// execution after delivering this line.</returns>
        /// <seealso cref="HandlerExecutionType"/>
        /// <seealso cref="OptionsHandler"/>
        /// <seealso cref="CommandHandler"/>
        /// <seealso cref="NodeCompleteHandler"/>
        /// <seealso cref="DialogueCompleteHandler"/>
        public delegate HandlerExecutionType LineHandler(Line line);

        /// <summary>
        /// Represents the method that is called when the Dialogue delivers
        /// an <see cref="OptionSet"/>.
        /// </summary>
        /// <param name="options">The <see cref="OptionSet"/> that has been
        /// delivered.</param>
        /// <remarks>
        /// Unlike <see cref="LineHandler"/>, <see cref="OptionsHandler"/>
        /// does not return a <see cref="HandlerExecutionType"/> to signal
        /// that the Dialogue should suspend execution. This is because the
        /// Dialogue will _always_ need to wait for the user to make a
        /// selection before execution can resume.
        /// </remarks>
        /// <seealso cref="LineHandler"/>
        /// <seealso cref="CommandHandler"/>
        /// <seealso cref="NodeCompleteHandler"/>
        /// <seealso cref="DialogueCompleteHandler"/>
        public delegate void OptionsHandler(OptionSet options);
<<<<<<< HEAD

        /// <summary>
        /// Represents the method that is called when the Dialogue delivers
        /// a <see cref="Command"/>.
        /// </summary>
        /// <param name="command">The <see cref="Command"/> that has been
        /// delivered.</param>
        /// <returns>Whether the <see cref="Dialogue"/> should suspend
        /// execution after delivering this command.</returns>
        /// <seealso cref="HandlerExecutionType"/>
        /// <seealso cref="LineHandler"/>
        /// <seealso cref="OptionsHandler"/>
        /// <seealso cref="NodeCompleteHandler"/>
        /// <seealso cref="DialogueCompleteHandler"/>
        public delegate HandlerExecutionType CommandHandler(Command command);

        /// <summary>
        /// Represents the method that is called when the Dialogue reaches
        /// the end of a node.
        /// </summary>
        /// <param name="completedNodeName">The name of the node.</param>
        /// <returns>Whether the <see cref="Dialogue"/> should suspend
        /// execution after this method has been called.</returns>
        /// <remarks>
        /// This method may be called multiple times over the course of
        /// code execution. A node being complete does not necessarily
        /// represent the end of the conversation.
        /// </remarks>
        /// <seealso cref="HandlerExecutionType"/>
        /// <seealso cref="LineHandler"/>
        /// <seealso cref="OptionsHandler"/>
        /// <seealso cref="CommandHandler"/>
        /// <seealso cref="DialogueCompleteHandler"/>
        public delegate HandlerExecutionType NodeCompleteHandler(string completedNodeName);
=======
        public delegate HandlerExecutionType CommandHandler(Command command);
		public delegate HandlerExecutionType NodeStartHandler(string startedNodeName);
		public delegate HandlerExecutionType NodeCompleteHandler(string completedNodeName);
        public delegate void DialogueCompleteHandler();
>>>>>>> 9f8d840a

        /// <summary>
        /// Represents the method that is called when the dialogue has
        /// reached its end, and no more code remains to be run.
        /// </summary>
        /// <seealso cref="LineHandler"/>
        /// <seealso cref="OptionsHandler"/>
        /// <seealso cref="CommandHandler"/>
        /// <seealso cref="NodeCompleteHandler"/>
        public delegate void DialogueCompleteHandler();

        /// <summary>
        /// Gets or sets the <see cref="LineHandler"/> that is called when
        /// a line is ready to be shown to the user.
        /// </summary>
        public LineHandler lineHandler
        {
            get => vm.lineHandler;
            set => vm.lineHandler = value;
        }

        /// <summary>
        /// Gets or sets the <see cref="OptionsHandler"/> that is called
        /// when a set of options are ready to be shown to the user.
        /// </summary>
        /// <remarks>
        /// The Options Handler delivers an <see cref="OptionSet"/> to the
        /// game. Before <see cref="Continue"/> can be called to resume
        /// execution, <see cref="SetSelectedOption"/> must be called to
        /// indicate which <see cref="OptionSet.Option"/> was selected by the user.
        /// If <see cref="SetSelectedOption"/> is not called, an exception
        /// is thrown.
        /// </remarks>
        public OptionsHandler optionsHandler
        {
            get => vm.optionsHandler;
            set => vm.optionsHandler = value;
        }

        /// <summary>
        /// Gets or sets the <see cref="CommandHandler"/> that is called
        /// when a command is to be delivered to the game.
        /// </summary>
        public CommandHandler commandHandler
        {
            get => vm.commandHandler;
            set => vm.commandHandler = value;
        }

        /// <summary>
        /// Gets or sets the <see cref="NodeCompleteHandler"/> that is called
        /// when a node is complete.
        /// </summary>
        public NodeCompleteHandler nodeCompleteHandler
        {
            get => vm.nodeCompleteHandler;
<<<<<<< HEAD
            set => vm.nodeCompleteHandler = value;
        }

        /// <summary>
        /// Gets or sets the <see cref="DialogueCompleteHandler"/> that is called
        /// when the dialogue reaches its end.
        /// </summary>
        public DialogueCompleteHandler dialogueCompleteHandler
=======
            set => vm.nodeCompleteHandler = value;
		}

		/// Called when a node is started.
		public NodeStartHandler nodeStartHandler {
			get => vm.nodeStartHandler;
			set => vm.nodeStartHandler = value;
		}

		/// Called when all execution is complete, indicating that the
		/// dialogue is over.
		public DialogueCompleteHandler dialogueCompleteHandler
>>>>>>> 9f8d840a
        {
            get => vm.dialogueCompleteHandler;
            set => vm.dialogueCompleteHandler = value;
        }

        private VirtualMachine vm;

        /// <summary>
        /// Gets the <see cref="Library"/> that this Dialogue uses to
        /// locate functions.
        /// </summary>
        /// <remarks>
        /// When the Dialogue is constructed, the Library is initialized
        /// with the built-in operators like `+`, `-`, and so on.
        /// </remarks>
        public Library library { get; internal set; }

        /// <summary>
        /// Initializes a new instance of the <see cref="Dialogue"/> class.
        /// </summary>
        /// <param name="variableStorage">The <see cref="VariableStorage"/>
        /// that this Dialogue should use.</param>
        public Dialogue(Yarn.VariableStorage variableStorage)
        {
            this.variableStorage = variableStorage ?? throw new ArgumentNullException(nameof(variableStorage));
            library = new Library();

            this.vm = new VirtualMachine(this);

            library.ImportLibrary(new StandardLibrary());
        }

        /// <summary>
        /// Loads all nodes from the provided <see cref="Yarn.Program"/>.
        /// </summary>
        /// <remarks>
        /// This method replaces any existing nodes have been loaded. If
        /// you want to load nodes from an _additional_ Program, use the
        /// <see cref="AddProgram(Program)"/> method.
        /// </remarks>
        /// <param name="program">The <see cref="Yarn.Program"/> to
        /// use.</param>
        public void SetProgram(Program program) {
            this.Program = program;
        }

        /// <summary>
        /// Loads the nodes from the specified <see cref="Yarn.Program"/>,
        /// and adds them to the nodes already loaded.
        /// </summary>
        /// <param name="program">The additional program to load.</param>
        /// <remarks>
        /// If <see cref="Program"/> is `null`, this method has the effect
        /// as calling
        /// <see cref="SetProgram(Program)"/>.
        /// </remarks>
        public void AddProgram(Program program) {
            if (this.Program == null) {
                SetProgram(program);
                return;
            } else {
                this.Program = Program.Combine(this.Program, program);
            }
            
        }

        /// <summary>
        /// Loads a compiled <see cref="Yarn.Program"/> from a file.
        /// </summary>
        /// <param name="fileName">The path of the file to load.</param>
        /// <remarks>
        /// This method replaces the current value of <see cref="Program"/>
        /// with the result of loading the file.
        ///
        /// This method does not compile Yarn source. To compile Yarn
        /// source code into a <see cref="Yarn.Program"/>, use the <see
        /// cref="Yarn.Compiler"/> class.
        /// </remarks>
        internal void LoadProgram(string fileName)
        {
            var bytes = File.ReadAllBytes(fileName);

            this.Program = Program.Parser.ParseFrom(bytes);
        }

        /// <summary>
        /// Prepares the <see cref="Dialogue"/> that the user intends to
        /// start running a node.
        /// </summary>
        /// <param name="startNode">The name of the node that will be run.
        /// The node have been loaded by calling <see
        /// cref="SetProgram(Program)"/> or <see
        /// cref="AddProgram(Program)"/>.</param>
        /// <remarks>
        /// After this method is called, you call <see cref="Continue"/> to
        /// start executing it.
        /// </remarks>
        /// <throws cref="DialogueException">Thrown when no node named
        /// `startNode` has been loaded.</throws>
        public void SetNode(string startNode = DEFAULT_START)
        {
            vm.SetNode(startNode);
        }

        /// <summary>
        /// Signals to the <see cref="Dialogue"/> that the user has
        /// selected a specified <see cref="OptionSet.Option"/>.
        /// </summary>
        /// <remarks>
        /// After the Dialogue delivers an <see cref="OptionSet"/>, this
        /// method must be called before <see cref="Continue"/> is called.
        ///
        /// The ID number that should be passed as the parameter to this
        /// method should be the <see cref="OptionSet.Option.ID"/> field in
        /// the <see cref="OptionSet.Option"/> that represents the user's
        /// selection.
        /// </remarks>
        /// <param name="selectedOptionID">The ID number of the Option that
        /// the user selected.</param>
        /// <throws cref="DialogueException">Thrown when the Dialogue is
        /// not expecting an option to be selected.</throws>
        /// <throws cref="ArgumentOutOfRangeException">Thrown when
        /// `selectedOptionID` is not a valid option ID.</throws>
        /// <seealso cref="OptionsHandler"/>
        /// <seealso cref="OptionSet"/>
        /// <seealso cref="Continue"/>
        public void SetSelectedOption(int selectedOptionID) {
            vm.SetSelectedOption(selectedOptionID);
        }
        
        /// <summary>
        /// Starts, or continues, execution of the current Program.
        /// </summary>
        /// <remarks>
        /// This method repeatedly executes instructions until one of the
        /// following conditions is encountered:
        /// 
        /// * The <see cref="lineHandler"/>, <see cref="commandHandler"/>,
        /// or <see cref="nodeCompleteHandler"/> return <see
        /// cref="HandlerExecutionType.PauseExecution"/>.
        /// * The <see cref="optionsHandler"/> is called. When this occurs,
        /// the Dialogue is waiting for the user to specify which of the
        /// options has been selected, and <see
        /// cref="SetSelectedOption(int)"/> must be called before <see
        /// cref="Continue"/> is called again.)
        /// * The Program reaches its end. When this occurs, <see
        /// cref="SetNode(string)"/> must be called before <see
        /// cref="Continue"/> is called again.
        /// * An error occurs while executing the Program.
        ///
        /// This method has no effect if it is called while the <see
        /// cref="Dialogue"/> is currently in the process of executing
        /// instructions.
        /// </remarks>
        /// <seealso cref="LineHandler"/>
        /// <seealso cref="OptionsHandler"/>
        /// <seealso cref="CommandHandler"/>
        /// <seealso cref="NodeCompleteHandler"/>
        /// <seealso cref="DialogueCompleteHandler"/>
        /// <seealso cref="HandlerExecutionType"/>
        public void Continue() {
            if (vm.executionState == VirtualMachine.ExecutionState.Running) {
                // Cannot 'continue' an already running VM.
                return;
            }
            vm.Continue();
        }

        /// <summary>
        /// Immediately stops the <see cref="Dialogue"/>.
        /// </summary>
        /// <remarks>
        /// The <see cref="dialogueCompleteHandler"/> will not be called if
        /// the dialogue is ended by calling <see cref="Stop"/>.
        /// </remarks>
        public void Stop() {
            if (vm != null)
                vm.Stop();
        }

        /// <summary>
        /// Gets the names of the nodes in the Program.
        /// </summary>
        public IEnumerable<string> allNodes {
            get {
                return Program.Nodes.Keys;
            }
        }

        /// <summary>
        /// Gets the name of the node that this Dialogue is currently
        /// executing.
        /// </summary>
        /// <remarks>If <see cref="Continue"/> has never been called, this
        /// value will be `null`.</remarks>
        public string currentNode
        {
            get
            {
                if (vm == null)
                {
                    return null;
                }
                else
                {
                    return vm.currentNodeName;
                }

            }
        }

        /// <summary>
        /// Returns the string ID that contains the original, uncompiled
        /// source text for a node.
        /// </summary>
        /// <param name="nodeName">The name of the node.</param>
        /// <returns>The string ID.</returns>
        /// <remarks>
        /// A node's source text will only be present in the string table
        /// if its `tags` header contains `rawText`.
        ///
        /// Because the <see cref="Dialogue"/> class is designed to be
        /// unaware of the contents of the string table, this method does
        /// not test to see if the string table contains an entry with the
        /// line ID. You will need to test for that yourself.
        /// </remarks>
        public string GetStringIDForNode(string nodeName)
        {
            if (Program.Nodes.Count == 0)
            {
                LogErrorMessage("No nodes are loaded!");
                return null;
            }
            else if (Program.Nodes.ContainsKey(nodeName))
            {
                return "line:" + nodeName;
            }
            else
            {
                LogErrorMessage("No node named " + nodeName);
                return null;
            }
        }

        /// <summary>
        /// Returns the tags for the node 'nodeName'.
        /// </summary>
        /// <remarks>
        /// The tags for a node are defined by setting the `tags`
        /// [header]({{|ref "/docs/syntax.md#header"|}}) in the node's source
        /// code. This header must be a space-separated list.
        /// </remarks>      
        /// <param name="nodeName">The name of the node.</param>
        /// <returns>The node's tags, or `null` if the node is not present
        /// in the Program.</returns>
        public IEnumerable<string> GetTagsForNode(string nodeName)
        {
            if (Program.Nodes.Count == 0)
            {
                LogErrorMessage("No nodes are loaded!");
                return null;
            }
            else if (Program.Nodes.ContainsKey(nodeName))
            {
                return Program.GetTagsForNode(nodeName);
            }
            else
            {
                LogErrorMessage("No node named " + nodeName);
                return null;
            }
        }

        /// <summary>
        /// Unloads all nodes from the Dialogue.
        /// </summary>
        public void UnloadAll() {
            Program = null;
        }

        internal String GetByteCode() {
            return Program.DumpCode (library);
        }

        /// <summary>
        /// Gets a value indicating whether a specified node exists in the
        /// Program.
        /// </summary>
        /// <param name="nodeName">The name of the node.</param>
        /// <returns>`true` if a node named `nodeName` exists in the Program, `false` otherwise.</returns>
        public bool NodeExists(string nodeName) {
            if (Program == null) {
                LogErrorMessage ("Tried to call NodeExists, but no nodes " +
                                 "have been compiled!");
                return false;
            }
            if (Program.Nodes == null || Program.Nodes.Count == 0) {
                LogDebugMessage ("Called NodeExists, but there are zero nodes. " +
                                 "This may be an error.");
                return false;
            }
            return Program.Nodes.ContainsKey(nodeName);
        }


        public void Analyse(Analysis.Context context) {
            context.AddProgramToAnalysis (this.Program);
        }

        /// <summary>
        /// Expands all [format functions]({{|ref
        /// "syntax.md#format-functions"|}}) in a given string, using
        /// pluralisation rules specified by the given locale. 
        /// </summary>
        /// <param name="input">The string to process.</param>
        /// <param name="localeCode">The locale code, as an IETF BCP-47
        /// language tag, to use when determining the plural categories of
        /// numbers.</param>
        /// <returns>The original string, with any format functions
        /// replaced with their evaluated versions.</returns>
        /// <throws cref="ArgumentException">Thrown when the string
        /// contains a `plural` or `ordinal` format function, but the
        /// specified value cannot be parsed as a number.</throws>
        public static string ExpandFormatFunctions(string input, string localeCode)
        {
            ParseFormatFunctions(input, out var lineWithReplacements, out var formatFunctions);

            for (int i = 0; i < formatFunctions.Length; i++)
            {
                ParsedFormatFunction function = formatFunctions[i];

                // Apply the "select" format function
                if (function.functionName == "select")
                {
                    if (function.data.TryGetValue(function.value, out string replacement) == false)
                    {
                        replacement = $"<no replacement for {function.value}>";
                    }

                    // Insert the value if needed
                    replacement = replacement.Replace(FormatFunctionValuePlaceholder, function.value);

                    lineWithReplacements = lineWithReplacements.Replace("{" + i + "}", replacement);
                }
                else
                {
                    // Apply the "plural" or "ordinal" format function

                    if (double.TryParse(function.value, out var value) == false)
                    {
                        throw new ArgumentException($"Error while pluralising line '{input}': '{function.value}' is not a number");
                    }

                    CLDRPlurals.PluralCase pluralCase;

                    switch (function.functionName)
                    {
                        case "plural":
                            pluralCase = CLDRPlurals.NumberPlurals.GetCardinalPluralCase(localeCode, value);
                            break;
                        case "ordinal":
                            pluralCase = CLDRPlurals.NumberPlurals.GetOrdinalPluralCase(localeCode, value);
                            break;
                        default:
                            throw new ArgumentException($"Unknown formatting function '{function.functionName}' in line '{input}'");
                    }

                    if (function.data.TryGetValue(pluralCase.ToString().ToLowerInvariant(), out string replacement) == false)
                    {
                        replacement = $"<no replacement for {function.value}>";
                    }

                    // Insert the value if needed
                    replacement = replacement.Replace(FormatFunctionValuePlaceholder, function.value);

                    lineWithReplacements = lineWithReplacements.Replace("{" + i + "}", replacement);

                }
            }
            return lineWithReplacements;
        }

        internal static void ParseFormatFunctions(string input, out string lineWithReplacements, out ParsedFormatFunction[] parsedFunctions)
        {
            var stringReader = new StringReader(input);

            var stringBuilder = new System.Text.StringBuilder();

            var returnedFunctions = new List<ParsedFormatFunction>();

            int next;

            // Read the entirety of the line
            while ((next = stringReader.Read()) != -1)
            {
                char c = (char)next;

                if (c != '[')
                {
                    // plain text!
                    stringBuilder.Append(c);
                }
                else
                {
                    // the start of a format function!

                    ParsedFormatFunction function = new ParsedFormatFunction();


                    // Structure of a format function:
                    // [ name "value" key1="value1" key2="value2" ]

                    // Read the name
                    function.functionName = ExpectID();

                    // Ensure that only valid function names are used
                    switch (function.functionName) {
                        case "select":
                        break;
                        case "plural":
                        break;
                        case "ordinal":
                        break;
                        default:
                        throw new ArgumentException($"Invalid formatting function {function.functionName} in line \"{input}\"");
                    }

                    function.value = ExpectString();

                    function.data = new Dictionary<string, string>();

                    // parse and read the data for this format function
                    while (true)
                    {
                        ConsumeWhitespace();

                        var peek = stringReader.Peek();
                        if ((char)peek == ']')
                        {
                            // we're done adding parameters
                            break;
                        }

                        // this is a key-value pair
                        var key = ExpectID();
                        ExpectCharacter('=');
                        var value = ExpectString();

                        if (function.data.ContainsKey(key))
                        {
                            throw new ArgumentException($"Duplicate value '{key}' in format function inside line \"{input}\"");
                        }

                        function.data.Add(key, value);

                    }

                    // We now expect the end of this format function
                    ExpectCharacter(']');

                    // reached the end of this function; add it to the
                    // list
                    returnedFunctions.Add(function);

                    // and add a placeholder for this function's value
                    stringBuilder.Append("{" + (returnedFunctions.Count - 1) + "}");                    

                    // Local functions used in parsing

                    // id = [_\w][\w0-9_]*
                    string ExpectID()
                    {
                        ConsumeWhitespace();
                        var idStringBuilder = new StringBuilder();

                        // Read the first character, which must be a letter
                        int tempNext = stringReader.Read();
                        AssertNotEndOfInput(tempNext);
                        char nextChar = (char)tempNext;

                        if (char.IsLetter(nextChar) || nextChar == '_')
                        {
                            idStringBuilder.Append((char)tempNext);
                        }
                        else
                        {
                            throw new ArgumentException($"Expected an identifier inside a format function in line \"{input}\"");
                        }

                        // Read zero or more letters, numbers, or underscores
                        while (true)
                        {
                            tempNext = stringReader.Peek();
                            if (tempNext == -1)
                            {
                                break;
                            }
                            nextChar = (char)tempNext;
                            if (char.IsLetterOrDigit(nextChar) || (char)tempNext == '_')
                            {
                                idStringBuilder.Append((char)tempNext);
                                stringReader.Read(); // consume it
                            }
                            else
                            {
                                // no more
                                break;
                            }
                        }
                        return idStringBuilder.ToString();
                    }

                    // string = " (\"|\\|^["])* "
                    string ExpectString()
                    {
                        ConsumeWhitespace();

                        var stringStringBuilder = new StringBuilder();

                        int tempNext = stringReader.Read();
                        AssertNotEndOfInput(tempNext);

                        char nextChar = (char)tempNext;
                        if (nextChar != '"')
                        {
                            throw new ArgumentException($"Expected a string inside a format function in line {input}");
                        }

                        while (true)
                        {
                            tempNext = stringReader.Read();
                            AssertNotEndOfInput(tempNext);
                            nextChar = (char)tempNext;                            

                            if (nextChar == '"')
                            {
                                // end of string - consume it but don't
                                // append to the final collection
                                break;
                            }
                            else if (nextChar == '\\')
                            {
                                // an escaped quote or backslash
                                int nextNext = stringReader.Read();
                                AssertNotEndOfInput(nextNext);
                                int nextNextChar = (char)nextNext;
                                if (nextNextChar == '\\' || nextNextChar == '"' || nextNextChar == '%')
                                {
                                    stringStringBuilder.Append(nextNextChar);
                                } 
                            } else if (nextChar == '%') {
                                stringStringBuilder.Append(FormatFunctionValuePlaceholder);
                            }
                            else
                            {
                                stringStringBuilder.Append(nextChar);
                            }

                        }

                        return stringStringBuilder.ToString();
                    }

                    // Consume a character, and throw an exception if it
                    // isn't the one we expect.
                    void ExpectCharacter(char character)
                    {
                        ConsumeWhitespace();

                        int tempNext = stringReader.Read();
                        AssertNotEndOfInput(tempNext);
                        if ((char)tempNext != character)
                        {
                            throw new ArgumentException($"Expected a {character} inside a format function in line \"{input}\"");
                        }
                    }

                    // Throw an exception if value represents the end of
                    // input.
                    void AssertNotEndOfInput(int value)
                    {
                        if (value == -1)
                        {
                            throw new ArgumentException($"Unexpected end of line inside a format function in line \"{input}");
                        }
                    }

                    // Read and discard all whitespace until we hit
                    // something that isn't whitespace.
                    void ConsumeWhitespace(bool allowEndOfLine = false)
                    {
                        while (true)
                        {
                            var tempNext = stringReader.Peek();
                            if (tempNext == -1 && allowEndOfLine == false)
                            {
                                throw new ArgumentException($"Unexpected end of line inside a format function in line \"{input}");
                            }

                            if (char.IsWhiteSpace((char)tempNext) == true)
                            {
                                // consume it and continue
                                stringReader.Read();
                            }
                            else
                            {
                                // no more whitespace ahead; don't
                                // consume it, but instead stop eating
                                // whitespace
                                return;
                            }
                        }
                    }
                }
            }

            lineWithReplacements = stringBuilder.ToString();
            parsedFunctions = returnedFunctions.ToArray();
        }

        /// The standard, built-in library of functions and operators.
        private class StandardLibrary : Library {

            public StandardLibrary() {

                #region Operators

                this.RegisterFunction(TokenType.Add.ToString(), 2, delegate(Value[] parameters) {
                    return parameters[0] + parameters[1];
                });

                this.RegisterFunction(TokenType.Minus.ToString(), 2, delegate(Value[] parameters) {
                    return parameters[0] - parameters[1];
                });

                this.RegisterFunction(TokenType.UnaryMinus.ToString(), 1, delegate(Value[] parameters) {
                    return -parameters[0];
                });

                this.RegisterFunction(TokenType.Divide.ToString(), 2, delegate(Value[] parameters) {
                    return parameters[0] / parameters[1];
                });

                this.RegisterFunction(TokenType.Multiply.ToString(), 2, delegate(Value[] parameters) {
                    return parameters[0] * parameters[1];
                });

                this.RegisterFunction(TokenType.Modulo.ToString(), 2, delegate(Value[] parameters) {
                    return parameters[0] % parameters[1];
                });

                this.RegisterFunction(TokenType.EqualTo.ToString(), 2, delegate(Value[] parameters) {
                    return parameters[0].Equals( parameters[1] );
                });

                this.RegisterFunction(TokenType.NotEqualTo.ToString(), 2, delegate(Value[] parameters) {

                    // Return the logical negative of the == operator's result
                    var equalTo = this.GetFunction(TokenType.EqualTo.ToString());

                    return !equalTo.Invoke(parameters).AsBool;
                });

                this.RegisterFunction(TokenType.GreaterThan.ToString(), 2, delegate(Value[] parameters) {
                    return parameters[0] > parameters[1];
                });

                this.RegisterFunction(TokenType.GreaterThanOrEqualTo.ToString(), 2, delegate(Value[] parameters) {
                    return parameters[0] >= parameters[1];
                });

                this.RegisterFunction(TokenType.LessThan.ToString(), 2, delegate(Value[] parameters) {
                    return parameters[0] < parameters[1];
                });

                this.RegisterFunction(TokenType.LessThanOrEqualTo.ToString(), 2, delegate(Value[] parameters) {
                    return parameters[0] <= parameters[1];
                });

                this.RegisterFunction(TokenType.And.ToString(), 2, delegate(Value[] parameters) {
                    return parameters[0].AsBool && parameters[1].AsBool;
                });

                this.RegisterFunction(TokenType.Or.ToString(), 2, delegate(Value[] parameters) {
                    return parameters[0].AsBool || parameters[1].AsBool;
                });

                this.RegisterFunction(TokenType.Xor.ToString(), 2, delegate(Value[] parameters) {
                    return parameters[0].AsBool ^ parameters[1].AsBool;
                });

                this.RegisterFunction(TokenType.Not.ToString(), 1, delegate(Value[] parameters) {
                    return !parameters[0].AsBool;
                });

                #endregion Operators
			}
		}

    }
}<|MERGE_RESOLUTION|>--- conflicted
+++ resolved
@@ -404,7 +404,6 @@
         /// <seealso cref="NodeCompleteHandler"/>
         /// <seealso cref="DialogueCompleteHandler"/>
         public delegate void OptionsHandler(OptionSet options);
-<<<<<<< HEAD
 
         /// <summary>
         /// Represents the method that is called when the Dialogue delivers
@@ -439,12 +438,8 @@
         /// <seealso cref="CommandHandler"/>
         /// <seealso cref="DialogueCompleteHandler"/>
         public delegate HandlerExecutionType NodeCompleteHandler(string completedNodeName);
-=======
-        public delegate HandlerExecutionType CommandHandler(Command command);
-		public delegate HandlerExecutionType NodeStartHandler(string startedNodeName);
-		public delegate HandlerExecutionType NodeCompleteHandler(string completedNodeName);
-        public delegate void DialogueCompleteHandler();
->>>>>>> 9f8d840a
+
+        public delegate HandlerExecutionType NodeStartHandler(string startedNodeName);		
 
         /// <summary>
         /// Represents the method that is called when the dialogue has
@@ -494,36 +489,27 @@
             set => vm.commandHandler = value;
         }
 
-        /// <summary>
-        /// Gets or sets the <see cref="NodeCompleteHandler"/> that is called
-        /// when a node is complete.
-        /// </summary>
-        public NodeCompleteHandler nodeCompleteHandler
-        {
-            get => vm.nodeCompleteHandler;
-<<<<<<< HEAD
-            set => vm.nodeCompleteHandler = value;
-        }
-
-        /// <summary>
-        /// Gets or sets the <see cref="DialogueCompleteHandler"/> that is called
-        /// when the dialogue reaches its end.
-        /// </summary>
-        public DialogueCompleteHandler dialogueCompleteHandler
-=======
-            set => vm.nodeCompleteHandler = value;
-		}
-
-		/// Called when a node is started.
+        /// Called when a node is started.
 		public NodeStartHandler nodeStartHandler {
 			get => vm.nodeStartHandler;
 			set => vm.nodeStartHandler = value;
 		}
 
-		/// Called when all execution is complete, indicating that the
-		/// dialogue is over.
-		public DialogueCompleteHandler dialogueCompleteHandler
->>>>>>> 9f8d840a
+        /// <summary>
+        /// Gets or sets the <see cref="NodeCompleteHandler"/> that is called
+        /// when a node is complete.
+        /// </summary>
+        public NodeCompleteHandler nodeCompleteHandler
+        {
+            get => vm.nodeCompleteHandler;
+            set => vm.nodeCompleteHandler = value;
+        }
+
+        /// <summary>
+        /// Gets or sets the <see cref="DialogueCompleteHandler"/> that is called
+        /// when the dialogue reaches its end.
+        /// </summary>
+        public DialogueCompleteHandler dialogueCompleteHandler
         {
             get => vm.dialogueCompleteHandler;
             set => vm.dialogueCompleteHandler = value;
