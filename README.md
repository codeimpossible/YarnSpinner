# Yarn Spinner

<img src="Documentation/YarnSpinnerLogo.png" alt="Yarn Spinner logo" width="100px;" align="right">

**[Yarn](https://github.com/infiniteammoinc/Yarn)** is a language that's designed to make it *super easy* to create interactive dialogue for games. Yarn's similar in style to [Twine](http://twinery.org), so if you already know that, you'll be right at home! If you don't, that's cool - Yarn's [syntax](Documentation/YarnSpinner-Dialogue/Yarn-Syntax.md) is extremely minimal, and there's not much there to learn. The Yarn language is used in a number of cool games, including [Night In The Woods](http://nightinthewoods.com) and [Knights and Bikes](http://foamswordgames.com/knights).

> **New!** Join our [narrative game development](http://lab.to/narrativegamedev) Slack!
>
> **New!** Continual integration [API documentation](https://thesecretlab.github.io/YarnSpinner/html/) now available.

**Yarn Spinner** interprets the Yarn language, and is written in [C#](https://en.wikipedia.org/wiki/C_Sharp_%28programming_language%29). Yarn Spinner is designed to be easy to add to [Unity](http://www.unity3d.com) games, but it's also intended for use in other contexts as well.

> ***Important:*** Yarn Spinner is still under development, and we haven't made our 1.0 release yet. It's *probably* fine to use right now, but there are a few bits and pieces that might change between now and first release.

[![Build Status](https://travis-ci.org/thesecretlab/YarnSpinner.svg?branch=master)](https://travis-ci.org/thesecretlab/YarnSpinner)

<img src="https://dl.dropbox.com/s/wcd7rspsdi6ifxk/NITW-Promo-Screenshot.jpg" title="Night in the Woods" style="width: 80%; margin: 0 auto;" />

> (Image from "[Night in the Woods](http://nightinthewoods.com)" by Scott Benson, Bethany Hockenberry and Alec Holowka. Used with permission.)


## Quick Start - Documentation

* If you're already familiar with Unity, we recommend you head straight to our [Yarn Spinner With Unity Quickstart](Documentation/YarnSpinner-Unity/YarnSpinner-with-Unity-QuickStart.md) document.
## What To Do Next

* Learn how to [build Yarn Spinner from source.](Documentation/YarnSpinner-Programming/Building.md)
* Learn more about [Yarn](https://github.com/infiniteammoinc/Yarn), and the Yarn editor.
* Learn more about [writing dialogue in Yarn.](Documentation/YarnSpinner-Dialogue/README.md)
* Learn about using [Yarn Spinner in your Unity game.](Documentation/YarnSpinner-Unity/README.md)
* If you're unfamiliar with Unity, refer to our [Yarn Spinner With Unity Step by Step](Documentation/YarnSpinner-Unity/YarnSpinner-with-Unity-StepByStep.md) document.
<<<<<<< HEAD
* We have some information that may be of assistance in using [Yarn Spinner With Unity](Documentation/YarnSpinner-with-Unity/README.md) on your system.
* Follow Yarn Spinner on Twitter: [http://twitter.com/YarnSpinnerTool](http://twitter.com/YarnSpinnerTool)
=======
>>>>>>> e48a53a6

## License

Yarn Spinner is available under the [MIT License](LICENSE.md). This means that you can use it in any commercial or noncommercial project. The only requirement is that you need to include attribution in your game's docs. A credit would be very, very nice, too, but isn't required. If you'd like to know more about what this license lets you do tldrlegal.com have a [very nice write up about the MIT license](https://tldrlegal.com/license/mit-license) that you might find useful.

## Made by Secret Lab!

Yarn Spinner was originally created by [Secret Lab](http://secretlab.com.au), an Australian game dev studio. [Come say hi](https://twitter.com/thesecretlab)! You can visit the [Yarn Spinner page](http://www.secretlab.com.au/yarnspinner) on the Secret Lab website for a little more info, and to donate to Yarn Spinner open source development at Secret Lab.

The awesome [logo](Documentation/YarnSpinnerLogo.png) was made by the excellent [Rex Smeal](https://twitter.com/RexSmeal), and is under the [Creative Commons Attribution-ShareAlike 4.0 International License](http://creativecommons.org/licenses/by-sa/4.0/).


## Help Us Make Yarn Spinner!

Yarn Spinner needs your help to be as awesome as it can be! You don't have to be a coder to help out - we'd love to have your help in improving our [documentation](Documentation/README.md), in spreading the word, and in finding bugs.

* Our [issues page](https://github.com/thesecretlab/YarnSpinner/issues) contains a list of things we'd love your help in improving.
* Hop into our IRC channel, which is [#yarnspinner on Freenode](https://webchat.freenode.net/?channels=yarnspinner), to chat to the team, lend a hand, or ask questions.
* **New!** Join our discussion on Slack by requesting an invite to our [narrative game development](http://lab.to/narrativegamedev) channel.
* **New!** Continual integration [API documentation](https://thesecretlab.github.io/YarnSpinner/html/) now available
* **New!** Follow Yarn Spinner on Twitter: [http://twitter.com/YarnSpinnerTool](http://twitter.com/YarnSpinnerTool)

If you want to contribute to Yarn Spinner (!!), [go read our contributor's guide!](CONTRIBUTING.md)<|MERGE_RESOLUTION|>--- conflicted
+++ resolved
@@ -29,11 +29,8 @@
 * Learn more about [writing dialogue in Yarn.](Documentation/YarnSpinner-Dialogue/README.md)
 * Learn about using [Yarn Spinner in your Unity game.](Documentation/YarnSpinner-Unity/README.md)
 * If you're unfamiliar with Unity, refer to our [Yarn Spinner With Unity Step by Step](Documentation/YarnSpinner-Unity/YarnSpinner-with-Unity-StepByStep.md) document.
-<<<<<<< HEAD
 * We have some information that may be of assistance in using [Yarn Spinner With Unity](Documentation/YarnSpinner-with-Unity/README.md) on your system.
 * Follow Yarn Spinner on Twitter: [http://twitter.com/YarnSpinnerTool](http://twitter.com/YarnSpinnerTool)
-=======
->>>>>>> e48a53a6
 
 ## License
 
