--- conflicted
+++ resolved
@@ -32,10 +32,6 @@
 
 If there are no options when we reach the end of a node, then we've reached the end of a conversation, and Yarn Spinner will let your game know.
 
-<<<<<<< HEAD
-
-=======
->>>>>>> 37789587
 ## Shortcut Options
 
 Sometimes, you'll want to add little branches to your conversation, but you don't want to create separate nodes for them. Instead, you can use *shortcut options*:
