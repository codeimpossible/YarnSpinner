/*

The MIT License (MIT)

Copyright (c) 2015-2017 Secret Lab Pty. Ltd. and Yarn Spinner contributors.

Permission is hereby granted, free of charge, to any person obtaining a copy
of this software and associated documentation files (the "Software"), to deal
in the Software without restriction, including without limitation the rights
to use, copy, modify, merge, publish, distribute, sublicense, and/or sell
copies of the Software, and to permit persons to whom the Software is
furnished to do so, subject to the following conditions:

The above copyright notice and this permission notice shall be included in all
copies or substantial portions of the Software.

THE SOFTWARE IS PROVIDED "AS IS", WITHOUT WARRANTY OF ANY KIND, EXPRESS OR
IMPLIED, INCLUDING BUT NOT LIMITED TO THE WARRANTIES OF MERCHANTABILITY,
FITNESS FOR A PARTICULAR PURPOSE AND NONINFRINGEMENT. IN NO EVENT SHALL THE
AUTHORS OR COPYRIGHT HOLDERS BE LIABLE FOR ANY CLAIM, DAMAGES OR OTHER
LIABILITY, WHETHER IN AN ACTION OF CONTRACT, TORT OR OTHERWISE, ARISING FROM,
OUT OF OR IN CONNECTION WITH THE SOFTWARE OR THE USE OR OTHER DEALINGS IN THE
SOFTWARE.

*/

using UnityEngine;
using System.Collections;
using System.Collections.Generic;
using CsvHelper;
<<<<<<< HEAD
using System;

// Field ... is never assigned to and will always have its default value null
#pragma warning disable 0649

=======
using System;

>>>>>>> 559157cd
namespace Yarn.Unity
{
    public interface ILineLocalisationProvider {
        string GetLocalisedTextForLine(Yarn.Line line);        
    }

    /// DialogueRunners act as the interface between your game and
    /// YarnSpinner.
    /** Make our menu item slightly nicer looking */
    [AddComponentMenu("Scripts/Yarn Spinner/Dialogue Runner")]
    public class DialogueRunner : MonoBehaviour, ILineLocalisationProvider
    {
        /// The source files to load the conversation from
        public YarnProgram[] yarnScripts;

        public string textLanguage;

        /// Our variable storage
        public Yarn.Unity.VariableStorageBehaviour variableStorage;

        /// The object that will handle the actual display and user input
        public Yarn.Unity.DialogueUIBehaviour dialogueUI;

        /// Which node to start from
        public string startNode = Yarn.Dialogue.DEFAULT_START;

        /// Whether we should start dialogue when the scene starts
        public bool startAutomatically = true;

        /// Tests to see if the dialogue is running
        public bool isDialogueRunning { get; private set; }

        public bool automaticCommands = true;

        private System.Action _continue;

        private System.Action<int> _selectAction;

        public delegate void CommandHandler(string[] parameters);
        public delegate void BlockingCommandHandler(string[] parameters, System.Action onComplete);

        /// Maps the names of commands to action delegates.
        private Dictionary<string, CommandHandler> commandHandlers = new Dictionary<string, CommandHandler>();
        private Dictionary<string, BlockingCommandHandler> blockingCommandHandlers = new Dictionary<string, BlockingCommandHandler>();

        // Maps string IDs received from Yarn Spinner to user-facing text
        private Dictionary<string, string> strings = new Dictionary<string, string>();

        /// A type of UnityEvent that takes a single string parameter. 
        ///
        /// We need to create a concrete subclass in order for Unity to
        /// serialise the type correctly.
        [System.Serializable]
        public class StringUnityEvent : UnityEngine.Events.UnityEvent<string> { }

        /// A type of UnityEvent that takes a string and a string[] parameter. 
        [System.Serializable]
        public class StringTagsUnityEvent : UnityEngine.Events.UnityEvent<string, IEnumerable<string>> { }

        /// A Unity event that receives the name of the node that just
        /// finished running
<<<<<<< HEAD
#pragma warning disable 0649
        [SerializeField] StringUnityEvent onNodeComplete;
        [SerializeField] StringTagsUnityEvent onNodeStart;
#pragma warning restore 0649

        // A flag used to note when we call into a blocking command
        // handler, but it calls its complete handler immediately -
        // _before_ the Dialogue is told to pause. This out-of-order
        // problem can lead to the Dialogue being stuck in a paused state.
        // To solve this, this variable is set to false before any blocking
        // command handler is called, and set to true when ContinueDialogue
        // is called. If it's true after calling a blocking command
        // handler, then the Dialogue is not told to pause.
=======
        [SerializeField] StringUnityEvent onNodeComplete = default;

        // A flag used to note when we call into a blocking command
        // handler, but it calls its complete handler immediately -
        // _before_ the Dialogue is told to pause. This out-of-order
        // problem can lead to the Dialogue being stuck in a paused state.
        // To solve this, this variable is set to false before any blocking
        // command handler is called, and set to true when ContinueDialogue
        // is called. If it's true after calling a blocking command
        // handler, then the Dialogue is not told to pause.
>>>>>>> 559157cd
        private bool wasCompleteCalled = false;
        
        /// Our conversation engine
        /** Automatically created on first access
         */
        private Dialogue _dialogue;
        public Dialogue dialogue {
            get {
                if (_dialogue == null) {
                    // Create the main Dialogue runner, and pass our
                    // variableStorage to it
                    _dialogue = new Yarn.Dialogue (variableStorage);

                    // Set up the logging system.
                    _dialogue.LogDebugMessage = delegate (string message) {
                        Debug.Log (message);
                    };
                    _dialogue.LogErrorMessage = delegate (string message) {
                        Debug.LogError (message);
                    };

                    _dialogue.lineHandler = HandleLine;
                    _dialogue.commandHandler = HandleCommand;
                    _dialogue.optionsHandler = HandleOptions;
                    _dialogue.nodeStartHandler = (node) => {
                        onNodeStart?.Invoke(node, _dialogue.GetTagsForNode(node));
                        return Dialogue.HandlerExecutionType.ContinueExecution;
                    };
					_dialogue.nodeCompleteHandler = (node) => { 
                        onNodeComplete?.Invoke(node); 
                        return Dialogue.HandlerExecutionType.ContinueExecution; 
                    };
                    _dialogue.dialogueCompleteHandler = HandleDialogueComplete;

                    // Yarn Spinner defines two built-in commands: "wait",
                    // and "stop". Stop is defined inside the Virtual
                    // Machine (the compiler traps it and makes it a
                    // special case.) Wait is defined here in Unity.
                    AddCommandHandler("wait", HandleWaitCommand);

                    foreach (var yarnScript in yarnScripts) {
                        AddStringTable(yarnScript);
                    }

                    _continue = this.ContinueDialogue;

                    _selectAction = this.SelectedOption;
        
                }
                return _dialogue;
            }
        }

        private void HandleWaitCommand(string[] parameters, System.Action onComplete)
        {
            if (parameters?.Length != 1) {
                Debug.LogErrorFormat("<<wait>> command expects one parameter.");
                onComplete();
                return;
            }

            string durationString = parameters[0];

            if (float.TryParse(
                durationString,
                System.Globalization.NumberStyles.AllowDecimalPoint,
                System.Globalization.CultureInfo.InvariantCulture,
                out var duration) == false) {
                    
                Debug.LogErrorFormat($"<<wait>> failed to parse duration {durationString}");
                onComplete();
            }
            StartCoroutine(DoHandleWait(duration, onComplete));
        }

        private IEnumerator DoHandleWait(float duration, Action onComplete)
        {
            yield return new WaitForSeconds(duration);
            onComplete();
        }

        private void HandleDialogueComplete()
        {
            isDialogueRunning = false;
            this.dialogueUI.DialogueComplete();
        }

        private void HandleOptions(OptionSet options)
        {            
            this.dialogueUI.RunOptions(options, this, _selectAction);
        }

        private Dialogue.HandlerExecutionType HandleCommand(Command command)
        {
            bool wasValidCommand;
            Dialogue.HandlerExecutionType executionType;

            // Try looking in the command handlers first, which is a lot
            // cheaper than crawling the game object hierarchy.

            // Set a flag that we can use to tell if the dispatched command
            // immediately called _continue
            wasCompleteCalled = false;

            (wasValidCommand, executionType) = DispatchCommandToRegisteredHandlers(command, _continue);   

            if (wasValidCommand) {

                // This was a valid command. It returned either continue,
                // or pause; if it returned pause, there's a chance that
                // the command handler immediately called _continue, in
                // which case we should not pause.
                if (wasCompleteCalled) {
                    return Dialogue.HandlerExecutionType.ContinueExecution;
                } else {
                    // Either continue execution, or pause (in which case
                    // _continue will be called)
                    return executionType;
                }
                
            }
            
            // We didn't find it in the comand handlers. Try looking in the game objects.
            (wasValidCommand, executionType) = DispatchCommandToGameObject(command);
            
            if (wasValidCommand) {
                // We found an object and method to invoke as a Yarn
                // command. It may or may not have been a coroutine; if it
                // was a coroutine, executionType will be
                // HandlerExecutionType.Pause, and we'll wait for it to
                // complete before resuming execution.
                return executionType;
                
            } 

            // We didn't find a method in our C# code to invoke. Pass it to
            // the UI to handle; it will determine whether we pause or
            // continue.
            return this.dialogueUI.RunCommand(command, _continue);            
            
        }

        public (bool commandWasFound, Dialogue.HandlerExecutionType executionType) DispatchCommandToRegisteredHandlers(Command command, System.Action onComplete) {

            var commandTokens = command.Text.Split(new[] {' '}, System.StringSplitOptions.RemoveEmptyEntries);

            Debug.Log($"Command: <<{command.Text}>>");

            if (commandTokens.Length == 0) {
                // Nothing to do
                return (false, Dialogue.HandlerExecutionType.ContinueExecution);
            }

            var firstWord = commandTokens[0];

            if (commandHandlers.ContainsKey(firstWord) == false && 
                blockingCommandHandlers.ContainsKey(firstWord) == false) {
                
                // We don't have a registered handler for this command, but
                // some other part of the game might.
                return (false, Dialogue.HandlerExecutionType.ContinueExecution);
            }

            // Single-word command, eg <<jump>>
            if (commandTokens.Length == 1) {
                if (commandHandlers.ContainsKey(firstWord)) {
                    commandHandlers[firstWord](null);
                    return (true, Dialogue.HandlerExecutionType.ContinueExecution);
                } else {
                    blockingCommandHandlers[firstWord](new string[] {}, onComplete);
                    return (true, Dialogue.HandlerExecutionType.PauseExecution);
                }
            }

            // Multi-word command, eg <<walk Mae left>>
            var remainingWords = new string[commandTokens.Length - 1];

            // Copy everything except the first word from the array
            System.Array.Copy(commandTokens, 1, remainingWords, 0, remainingWords.Length);

            if (commandHandlers.ContainsKey(firstWord)) {
                commandHandlers[firstWord](remainingWords);
                return (true, Dialogue.HandlerExecutionType.ContinueExecution);
            } else {
                blockingCommandHandlers[firstWord](remainingWords, onComplete);
                return (true, Dialogue.HandlerExecutionType.PauseExecution);
            }
        }

        /// Forward the line to the dialogue UI.
        private Dialogue.HandlerExecutionType HandleLine(Line line)
        {
            return this.dialogueUI.RunLine (line, this, _continue);
        }

        /// Adds a command handler. Yarn Spinner will continue execution after this handler is called.
        public void AddCommandHandler(string commandName, CommandHandler handler) {
            if (commandHandlers.ContainsKey(commandName) || blockingCommandHandlers.ContainsKey(commandName)) {
                Debug.LogError($"Cannot add a command handler for {commandName}: one already exists");
                return;
            }
            commandHandlers.Add(commandName, handler);
        }

        /// Adds a command handler. Yarn Spinner will pause execution after this handler is called.
        public void AddCommandHandler(string commandName, BlockingCommandHandler handler) {
            if (commandHandlers.ContainsKey(commandName) || blockingCommandHandlers.ContainsKey(commandName)) {
                Debug.LogError($"Cannot add a command handler for {commandName}: one already exists");
                return;
            }
            blockingCommandHandlers.Add(commandName, handler);
        }

        /// Removes a specific command handler.
        public void RemoveCommandHandler(string commandName) {
            commandHandlers.Remove(commandName);
            blockingCommandHandlers.Remove(commandName);
        }

        /// Start the dialogue
        void Start ()
        {
            // Ensure that we have our Implementation object
            if (dialogueUI == null) {
                Debug.LogError ("Implementation was not set! Can't run the dialogue!");
                return;
            }

            // And that we have our variable storage object
            if (variableStorage == null) {
                Debug.LogError ("Variable storage was not set! Can't run the dialogue!");
                return;
            }

            // Ensure that the variable storage has the right stuff in it
            variableStorage.ResetToDefaults ();

            // Combine all scripts together and load them
            if (yarnScripts != null && yarnScripts.Length > 0) {
                
                var compiledPrograms = new List<Program>();

                foreach (var program in yarnScripts) {
                    compiledPrograms.Add(program.GetProgram());
                }

                var combinedProgram = Program.Combine(compiledPrograms.ToArray());
                
                dialogue.SetProgram(combinedProgram);
            }

            
            if (startAutomatically) {
                StartDialogue();
            }
            
        }

        /// Adds a program and its base localisation string table
        public void Add(YarnProgram scriptToLoad)
        {
            AddProgram(scriptToLoad);
            AddStringTable(scriptToLoad);
        }

        /// Adds a program, and all of its nodes
        internal void AddProgram(YarnProgram scriptToLoad)
        {
            this.dialogue.AddProgram(scriptToLoad.GetProgram());
        }

        /// Adds a tagged string table from the yarn asset depending on the variable "textLanguage"
        public void AddStringTable(YarnProgram yarnScript) {

            var textToLoad = new TextAsset();
            if (yarnScript.localizations != null || yarnScript.localizations.Length > 0) {
                textToLoad = Array.Find(yarnScript.localizations, element => element.languageName == textLanguage)?.text;
            }
            if (textToLoad == null || string.IsNullOrEmpty(textToLoad.text)) {
                textToLoad = yarnScript.baseLocalisationStringTable;
            }

            // Use the invariant culture when parsing the CSV
            var configuration = new CsvHelper.Configuration.Configuration(
                System.Globalization.CultureInfo.InvariantCulture
            );

            using (var reader = new System.IO.StringReader(textToLoad.text))
            using (var csv = new CsvReader(reader, configuration)) {
                csv.Read();
                csv.ReadHeader();

                while (csv.Read()) {
                    strings.Add(csv.GetField("id"), csv.GetField("text"));
                }
            }
        }

        public void AddStringTable(IDictionary<string, Yarn.StringInfo> stringTable) {
            foreach (var line in stringTable) {
                strings.Add(line.Key, line.Value.text);
            }
        }

        /// Indicates to the DialogueRunner that the user has selected an option
        private void SelectedOption(int obj)
        {
            this.dialogue.SetSelectedOption(obj);
            ContinueDialogue();
        }

        /// Destroy the variable store and start the dialogue again
        public void ResetDialogue ()
        {
            variableStorage.ResetToDefaults ();
            StartDialogue ();
        }

        /// Start the dialogue from the start node
        public void StartDialogue () {
            StartDialogue(startNode);
        }

        /// Start the dialogue from a given node
        public void StartDialogue (string startNode)
        {

            // Stop any processes that might be running already
            dialogueUI.StopAllCoroutines ();

            // Get it going
            RunDialogue (startNode);
        }

        private void ContinueDialogue()
        {
            wasCompleteCalled = true;
            this.dialogue.Continue();           
        }

        void RunDialogue (string startNode = "Start")
        {
            // Mark that we're in conversation.
            isDialogueRunning = true;

            // Signal that we're starting up.
            this.dialogueUI.DialogueStarted();

            this.dialogue.SetNode(startNode);

            ContinueDialogue();
            
            
        }

        /// Clear the dialogue system
        public void Clear() {

            if (isDialogueRunning) {
                throw new System.InvalidOperationException("You cannot clear the dialogue system while a dialogue is running.");
            }

            dialogue.UnloadAll();
        }

        /// Stop the dialogue
        public void Stop() {
            isDialogueRunning = false;
            dialogue.Stop();
        }

        /// Test to see if a node name exists
        public bool NodeExists(string nodeName) {
            return dialogue.NodeExists(nodeName);
        }

        /// Return the current node name
        public string currentNodeName {
            get {
                return dialogue.currentNode;
            }
        }

        

        /// commands that can be automatically dispatched look like this:
        /// COMMANDNAME OBJECTNAME <param> <param> <param> ...
        /** We can dispatch this command if:
         * 1. it has at least 2 words
         * 2. the second word is the name of an object
         * 3. that object has components that have methods with the
         *    YarnCommand attribute that have the correct commandString set
         */
        public (bool methodFound, Dialogue.HandlerExecutionType executionType) DispatchCommandToGameObject(Command command) {

            var words = command.Text.Split(' ');

            // need 2 parameters in order to have both a command name
            // and the name of an object to find
            if (words.Length < 2)
            {
                return (false, Dialogue.HandlerExecutionType.ContinueExecution);                
            }

            var commandName = words[0];

            var objectName = words[1];

            var sceneObject = GameObject.Find(objectName);

            // If we can't find an object, we can't dispatch a command
            if (sceneObject == null)
            {
                return (false, Dialogue.HandlerExecutionType.ContinueExecution);                
            }

            int numberOfMethodsFound = 0;
            List<string[]> errorValues = new List<string[]>();

            List<string> parameters;

            if (words.Length > 2) {
                parameters = new List<string>(words);
                parameters.RemoveRange(0, 2);
            } else {
                parameters = new List<string>();
            }

            var startedCoroutine = false;

            // Find every MonoBehaviour (or subclass) on the object
            foreach (var component in sceneObject.GetComponents<MonoBehaviour>()) {
                var type = component.GetType();

                // Find every method in this component
                foreach (var method in type.GetMethods()) {

                    // Find the YarnCommand attributes on this method
                    var attributes = (YarnCommandAttribute[]) method.GetCustomAttributes(typeof(YarnCommandAttribute), true);

                    // Find the YarnCommand whose commandString is equal to
                    // the command name
                    foreach (var attribute in attributes) {
                        if (attribute.commandString == commandName) {


                            var methodParameters = method.GetParameters();
                            bool paramsMatch = false;
                            // Check if this is a params array
                            if (methodParameters.Length == 1 && 
                                methodParameters[0].ParameterType.IsAssignableFrom(typeof(string[])))
                                {
                                    // Cool, we can send the command!

                                    // If this is a coroutine, start it,
                                    // and set a flag so that we know to
                                    // wait for it to finish
                                    string[][] paramWrapper = new string[1][];
                                    paramWrapper[0] = parameters.ToArray();
                                    if (method.ReturnType == typeof(IEnumerator))
                                    {
                                        StartCoroutine(DoYarnCommand(component, method, paramWrapper)); 
                                        startedCoroutine = true;
                                    }
                                    else
                                    {
                                        method.Invoke(component, paramWrapper);                                        

                                    }
                                    numberOfMethodsFound++;
                                    paramsMatch = true;

                            }
                            // Otherwise, verify that this method has the right number of parameters
                            else if (methodParameters.Length == parameters.Count)
                            {
                                paramsMatch = true;
                                foreach (var paramInfo in methodParameters)
                                {
                                    if (!paramInfo.ParameterType.IsAssignableFrom(typeof(string)))
                                    {
                                        Debug.LogErrorFormat(sceneObject, "Method \"{0}\" wants to respond to Yarn command \"{1}\", but not all of its parameters are strings!", method.Name, commandName);
                                        paramsMatch = false;
                                        break;
                                    }
                                }
                                if (paramsMatch)
                                {
                                    // Cool, we can send the command!
                                    
                                    // If this is a coroutine, start it,
                                    // and set a flag so that we know to
                                    // wait for it to finish
                                    if (method.ReturnType == typeof(IEnumerator))
                                    {
                                        StartCoroutine(DoYarnCommand(component, method, parameters.ToArray()));
                                        startedCoroutine = true;
                                    }
                                    else
                                    {
                                        method.Invoke(component, parameters.ToArray());
                                    }
                                    numberOfMethodsFound++;
                                }
                            }
                            //parameters are invalid, but name matches.
                            if (!paramsMatch)
                            {
                                //save this error in case a matching
                                //command is never found.
                                errorValues.Add(new string[] { method.Name, commandName, methodParameters.Length.ToString(), parameters.Count.ToString() });
                            }
                        }
                    }
                }
            }

            // Warn if we found multiple things that could respond to this
            // command.
            if (numberOfMethodsFound > 1) {
                Debug.LogWarningFormat(sceneObject, "The command \"{0}\" found {1} targets. " +
                    "You should only have one - check your scripts.", command, numberOfMethodsFound);
            } else if (numberOfMethodsFound == 0) {
                //list all of the near-miss methods only if a proper match
                //is not found, but correctly-named methods are.
                foreach (string[] errorVal in errorValues) {
                    Debug.LogErrorFormat(sceneObject, "Method \"{0}\" wants to respond to Yarn command \"{1}\", but it has a different number of parameters ({2}) to those provided ({3}), or is not a string array!", errorVal[0], errorVal[1], errorVal[2], errorVal[3]);
                }
            }

            var wasValidCommand = numberOfMethodsFound > 0;

            if (wasValidCommand == false) {
                return (false, Dialogue.HandlerExecutionType.ContinueExecution);
            }

            if (startedCoroutine) {
                // Signal to the Dialogue that execution should wait. 
                return (true, Dialogue.HandlerExecutionType.PauseExecution);
            } else {
                // This wasn't a coroutine, so no need to wait for it.
                return (true, Dialogue.HandlerExecutionType.ContinueExecution);                
            }
            
        }

        IEnumerator DoYarnCommand(MonoBehaviour component, System.Reflection.MethodInfo method, string[][] parameters) {
            // Wait for this command coroutine to complete
            yield return StartCoroutine((IEnumerator)method.Invoke(component, parameters));

            // And then continue running dialogue
            ContinueDialogue();
        }

        IEnumerator DoYarnCommand(MonoBehaviour component, System.Reflection.MethodInfo method, string[] parameters) {
            // Wait for this command coroutine to complete
            yield return StartCoroutine((IEnumerator)method.Invoke(component, parameters));

            // And then continue running dialogue
            ContinueDialogue();
        }

        // Expose the RegisterFunction methods from dialogue.library to Unity

        [Obsolete("Use AddFunction instead")]
        public void RegisterFunction(string name, int parameterCount, ReturningFunction implementation)
        {
            AddFunction(name, parameterCount, implementation);
        }

        [Obsolete("Use AddFunction instead")]
        public void RegisterFunction(string name, int parameterCount, Function implementation)
        {
            AddFunction(name, parameterCount, implementation);
        }

        /// Add a new function that returns a value, so that it can be called
        /// from Yarn scripts.
        public void AddFunction(string name, int parameterCount, ReturningFunction implementation)
        {
            if (dialogue.library.FunctionExists(name)) {
                Debug.LogError($"Cannot add function {name} one already exists");
                return;
            }

            dialogue.library.RegisterFunction(name, parameterCount, implementation);
        }

        /// Add a new function that doesn't return a value, so that it can be
        /// called from Yarn scripts.
        public void AddFunction(string name, int parameterCount, Function implementation)
        {
            if (dialogue.library.FunctionExists(name)) {
                Debug.LogError($"Cannot add function {name} one already exists");
                return;
            }

            dialogue.library.RegisterFunction(name, parameterCount, implementation);
        }
        
        /// Remove function that could be called from Yarn scripts.
        public void RemoveFunction(string name) => dialogue.library.DeregisterFunction(name);
        
        string ILineLocalisationProvider.GetLocalisedTextForLine(Line line) {
            if (strings.TryGetValue(line.ID, out var result)) {

                // Now that we know the localised string for this line, we
                // can go ahead and inject this line's substitutions.
                for (int i = 0; i < line.Substitutions.Length; i++) {
                    string substitution = line.Substitutions[i];
                    result = result.Replace("{" + i + "}", substitution);
                }

                // Apply in-line format functions
                result = Dialogue.ExpandFormatFunctions(result, this.textLanguage);

                return result;
            } else {
                return null;
            }
        }

    }

    /// them to Yarn.

    /** For example:
     *  [YarnCommand("dosomething")]
     *      void Foo() {
     *         do something!
     *      }
     */
    public class YarnCommandAttribute : System.Attribute
    {
        public string commandString { get; private set; }

        public YarnCommandAttribute(string commandString) {
            this.commandString = commandString;
        }
    }

    /// Scripts that can act as the UI for the conversation should subclass
    /// this
    public abstract class DialogueUIBehaviour : MonoBehaviour
    {
        /// A conversation has started.
        public virtual void DialogueStarted() {
            // Default implementation does nothing.            
        }

        /// Display a line.
        public abstract Dialogue.HandlerExecutionType RunLine(Yarn.Line line, 
                                        ILineLocalisationProvider localisationProvider, 
                                        System.Action onLineComplete);

        /// Display the options, and call the optionChooser when done.
        public abstract void RunOptions (Yarn.OptionSet optionSet, 
                                        ILineLocalisationProvider localisationProvider,
                                        System.Action<int> onOptionSelected);

        /// Perform some game-specific command.
        public abstract Dialogue.HandlerExecutionType RunCommand (Yarn.Command command, System.Action onCommandComplete);

        /// The node has ended.
        public virtual Dialogue.HandlerExecutionType NodeComplete(string nextNode, System.Action onComplete) {
            // Default implementation does nothing.  

            return Dialogue.HandlerExecutionType.ContinueExecution;             
        }

        /// The conversation has ended.
        public virtual void DialogueComplete () {
            // Default implementation does nothing.            
        }
    }

    /// Scripts that can act as a variable storage should subclass this
    public abstract class VariableStorageBehaviour : MonoBehaviour, Yarn.VariableStorage
    {
        /// Get a value
        public abstract Value GetValue(string variableName);

        public virtual void SetValue(string variableName, float floatValue)
        {
            Value value = new Yarn.Value(floatValue);
            this.SetValue(variableName, value);
        }
        public virtual void SetValue(string variableName, bool stringValue)
        {
            Value value = new Yarn.Value(stringValue);
            this.SetValue(variableName, value);
        }
        public virtual void SetValue(string variableName, string boolValue)
        {
            Value value = new Yarn.Value(boolValue);
            this.SetValue(variableName, value);
        }

        /// Set a value
        public abstract void SetValue(string variableName, Value value);

        /// Not implemented here
        public virtual void Clear ()
        {
            throw new System.NotImplementedException ();
        }

        public abstract void ResetToDefaults ();

    }

}<|MERGE_RESOLUTION|>--- conflicted
+++ resolved
@@ -28,16 +28,8 @@
 using System.Collections;
 using System.Collections.Generic;
 using CsvHelper;
-<<<<<<< HEAD
 using System;
 
-// Field ... is never assigned to and will always have its default value null
-#pragma warning disable 0649
-
-=======
-using System;
-
->>>>>>> 559157cd
 namespace Yarn.Unity
 {
     public interface ILineLocalisationProvider {
@@ -99,7 +91,6 @@
 
         /// A Unity event that receives the name of the node that just
         /// finished running
-<<<<<<< HEAD
 #pragma warning disable 0649
         [SerializeField] StringUnityEvent onNodeComplete;
         [SerializeField] StringTagsUnityEvent onNodeStart;
@@ -113,18 +104,6 @@
         // command handler is called, and set to true when ContinueDialogue
         // is called. If it's true after calling a blocking command
         // handler, then the Dialogue is not told to pause.
-=======
-        [SerializeField] StringUnityEvent onNodeComplete = default;
-
-        // A flag used to note when we call into a blocking command
-        // handler, but it calls its complete handler immediately -
-        // _before_ the Dialogue is told to pause. This out-of-order
-        // problem can lead to the Dialogue being stuck in a paused state.
-        // To solve this, this variable is set to false before any blocking
-        // command handler is called, and set to true when ContinueDialogue
-        // is called. If it's true after calling a blocking command
-        // handler, then the Dialogue is not told to pause.
->>>>>>> 559157cd
         private bool wasCompleteCalled = false;
         
         /// Our conversation engine
